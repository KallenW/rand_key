name: CI

on:
  push:
    branches: [ master ]
  pull_request:
    branches: [ master ]

env:
  CARGO_TERM_COLOR: always

jobs:
  build_and_test:
<<<<<<< HEAD
    name: Rust project
    runs-on: ubuntu-latest
=======
    name: Ubuntu Test
    runs-on: windows-latest, ubuntu-latest
>>>>>>> 7a6b7659
    steps:
      - uses: actions/checkout@master
      - uses: actions-rs/cargo@v1
        with:
          command: build
<<<<<<< HEAD
          arguments: --release --all-features
=======
          arguments: --release --all-features
      - uses: actions-rs/cargo@v1
        with:
          command: test
>>>>>>> 7a6b7659
<|MERGE_RESOLUTION|>--- conflicted
+++ resolved
@@ -11,23 +11,15 @@
 
 jobs:
   build_and_test:
-<<<<<<< HEAD
-    name: Rust project
-    runs-on: ubuntu-latest
-=======
     name: Ubuntu Test
     runs-on: windows-latest, ubuntu-latest
->>>>>>> 7a6b7659
     steps:
       - uses: actions/checkout@master
       - uses: actions-rs/cargo@v1
         with:
           command: build
-<<<<<<< HEAD
-          arguments: --release --all-features
-=======
+
           arguments: --release --all-features
       - uses: actions-rs/cargo@v1
         with:
-          command: test
->>>>>>> 7a6b7659
+          command: test