use {
    std::{
        ops::{Add, AddAssign},
        fmt::{self, Display, Formatter},
    },
    crate::{
        DEFAULT_UNIT,
        error::GenError,
        RandKey, ToRandKey,
        SetRandKeyOp::Update,
        utils::{_DEFAULT_DATA, BigUint},
    },
};





impl Default for RandKey {
    /// The default value of `RandKey`
    #[inline]
    fn default() -> Self {
        RandKey {
            ltr_cnt: Default::default(),
            sbl_cnt: Default::default(),
            num_cnt: Default::default(),
            key:     Default::default(),
            UNIT:    BigUint::from(DEFAULT_UNIT),
            DATA:    _DEFAULT_DATA(),
        }
    }
}


impl Display for RandKey {
    #[inline]
<<<<<<< HEAD
    fn fmt(&self, f: &mut Formatter<'_>) -> fmt::Result { write!(f, "\n{}\n", self.key.borrow()) }
=======
    fn fmt(&self, f: &mut Formatter<'_>) -> fmt::Result { write!(f, "\n{}\n", self.key) }
}


impl Add for RandKey {
    type Output = Self;

    /// # Example
    ///
    /// Basic Usage:
    /// ```
    /// use rand_key::{RandKey, ASCIIExcludeCtrl::*};
    ///
    /// # fn main() -> Result<(), Box<dyn std::error::Error>> {
    /// let mut r0 = RandKey::new("1", "2", "3")?;
    /// let mut r1 = RandKey::new("4", "5", "6")?;
    /// let mut r2 = r0 + r1;
    ///
    /// assert_eq!(&r2.get_cnt(Alphabetic), "5");
    /// assert_eq!(&r2.get_cnt(Punctuation), "7");
    /// assert_eq!(&r2.get_cnt(Digit), "9");
    /// # Ok(())
    /// # }
    /// ```
    #[inline]
    fn add(self, rhs: Self) -> Self {
        let mut result_data = self.clone();
        result_data.add_item(rhs.DATA.concat()).unwrap();

        RandKey {
            ltr_cnt: self.ltr_cnt + rhs.ltr_cnt,
            sbl_cnt: self.sbl_cnt + rhs.sbl_cnt,
            num_cnt: self.num_cnt + rhs.num_cnt,
            key:     self.key + &rhs.key,
            UNIT:    self.UNIT,
            DATA:    result_data.DATA,
        }
    }
}


impl AddAssign for RandKey {
    /// # Example
    ///
    /// Basic Usage:
    /// ```
    /// use rand_key::{RandKey, ASCIIExcludeCtrl::*};
    ///
    /// # fn main() -> Result<(), Box<dyn std::error::Error>> {
    /// let mut r0 = RandKey::new("1", "2", "3")?;
    /// let mut r1 = RandKey::new("4", "5", "6")?;
    ///
    /// r0 += r1;
    ///
    /// assert_eq!(&r0.get_cnt(Alphabetic), "5");
    /// assert_eq!(&r0.get_cnt(Punctuation), "7");
    /// assert_eq!(&r0.get_cnt(Digit), "9");
    /// # Ok(())
    /// # }
    /// ```
    #[inline]
    fn add_assign(&mut self, rhs: Self) {

        self.key += &rhs.key;
        self.ltr_cnt += rhs.ltr_cnt;
        self.sbl_cnt += rhs.sbl_cnt;
        self.num_cnt += rhs.num_cnt;
        self.add_item(rhs.DATA.concat()).unwrap();
    }
}


impl AsRef<str> for RandKey {
    #[inline]
    fn as_ref(&self) -> &str { &self.key }
>>>>>>> d1110adf
}


impl<T: AsRef<str>> ToRandKey for T {
    #[inline]
    fn to_randkey(&self) -> Result<RandKey, GenError> {
        let mut r_p: RandKey = Default::default();
        if r_p.set_key(self.as_ref(), Update).is_ok() {
            Ok(r_p)
        } else {
            Err(GenError::InvalidChar)
        }
    }
}


pub trait AsBiguint {
    type Output;
    fn as_biguint(&self) -> Self::Output;
}


impl<T: AsRef<str>> AsBiguint for T {

    type Output = Result<BigUint, GenError>;

    #[inline]
    fn as_biguint(&self) -> Self::Output {
        let convert = self.as_ref().parse::<BigUint>();
        if let Ok(result) = convert {
            Ok(result)
        } else {
            Err(GenError::InvalidNumber)
        }
    }

}<|MERGE_RESOLUTION|>--- conflicted
+++ resolved
@@ -11,7 +11,6 @@
         utils::{_DEFAULT_DATA, BigUint},
     },
 };
-
 
 
 
@@ -34,85 +33,7 @@
 
 impl Display for RandKey {
     #[inline]
-<<<<<<< HEAD
     fn fmt(&self, f: &mut Formatter<'_>) -> fmt::Result { write!(f, "\n{}\n", self.key.borrow()) }
-=======
-    fn fmt(&self, f: &mut Formatter<'_>) -> fmt::Result { write!(f, "\n{}\n", self.key) }
-}
-
-
-impl Add for RandKey {
-    type Output = Self;
-
-    /// # Example
-    ///
-    /// Basic Usage:
-    /// ```
-    /// use rand_key::{RandKey, ASCIIExcludeCtrl::*};
-    ///
-    /// # fn main() -> Result<(), Box<dyn std::error::Error>> {
-    /// let mut r0 = RandKey::new("1", "2", "3")?;
-    /// let mut r1 = RandKey::new("4", "5", "6")?;
-    /// let mut r2 = r0 + r1;
-    ///
-    /// assert_eq!(&r2.get_cnt(Alphabetic), "5");
-    /// assert_eq!(&r2.get_cnt(Punctuation), "7");
-    /// assert_eq!(&r2.get_cnt(Digit), "9");
-    /// # Ok(())
-    /// # }
-    /// ```
-    #[inline]
-    fn add(self, rhs: Self) -> Self {
-        let mut result_data = self.clone();
-        result_data.add_item(rhs.DATA.concat()).unwrap();
-
-        RandKey {
-            ltr_cnt: self.ltr_cnt + rhs.ltr_cnt,
-            sbl_cnt: self.sbl_cnt + rhs.sbl_cnt,
-            num_cnt: self.num_cnt + rhs.num_cnt,
-            key:     self.key + &rhs.key,
-            UNIT:    self.UNIT,
-            DATA:    result_data.DATA,
-        }
-    }
-}
-
-
-impl AddAssign for RandKey {
-    /// # Example
-    ///
-    /// Basic Usage:
-    /// ```
-    /// use rand_key::{RandKey, ASCIIExcludeCtrl::*};
-    ///
-    /// # fn main() -> Result<(), Box<dyn std::error::Error>> {
-    /// let mut r0 = RandKey::new("1", "2", "3")?;
-    /// let mut r1 = RandKey::new("4", "5", "6")?;
-    ///
-    /// r0 += r1;
-    ///
-    /// assert_eq!(&r0.get_cnt(Alphabetic), "5");
-    /// assert_eq!(&r0.get_cnt(Punctuation), "7");
-    /// assert_eq!(&r0.get_cnt(Digit), "9");
-    /// # Ok(())
-    /// # }
-    /// ```
-    #[inline]
-    fn add_assign(&mut self, rhs: Self) {
-
-        self.key += &rhs.key;
-        self.ltr_cnt += rhs.ltr_cnt;
-        self.sbl_cnt += rhs.sbl_cnt;
-        self.num_cnt += rhs.num_cnt;
-        self.add_item(rhs.DATA.concat()).unwrap();
-    }
-}
-
-
-impl AsRef<str> for RandKey {
-    #[inline]
-    fn as_ref(&self) -> &str { &self.key }
->>>>>>> d1110adf
 }
 
 
